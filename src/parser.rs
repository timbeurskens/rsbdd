--- conflicted
+++ resolved
@@ -13,11 +13,7 @@
 use std::vec::Vec;
 
 lazy_static! {
-<<<<<<< HEAD
-    static ref TOKENIZER: Regex = Regex::new(r#"(?P<symbol>!|&|=>|<=>|<=|\||\^|#|\*|\+|>=|=|>|<|\[|\]|,|\(|\)|->|-)|(?P<countable>\d+)|(?P<identifier>\w+)|(?P<comment>"[^"]*")|(?P<eof>$)"#).unwrap();
-=======
-    static ref TOKENIZER: Regex = Regex::new(r#"(?P<symbol>!|&|=>|-|<=>|<=|\||\^|#|\*|\+|>=|=|>|<|\[|\]|,|\(|\))|(?P<countable>\d+)|(?P<identifier>\w+)|(?P<eof>$)|(?P<comment>"[^"]*")"#).unwrap();
->>>>>>> a5167a7f
+    static ref TOKENIZER: Regex = Regex::new(r#"(?P<symbol>!|&|=>|-|<=>|<=|\||\^|#|\*|\+|>=|=|>|<|\[|\]|,|\(|\)|->|-)|(?P<countable>\d+)|(?P<identifier>\w+)|(?P<eof>$)|(?P<comment>"[^"]*")"#).unwrap();
 }
 
 #[derive(Debug, Clone, PartialEq)]
@@ -314,11 +310,10 @@
             Some(SymbolicBDDToken::True) => {
                 expect(SymbolicBDDToken::True, tokens)?;
                 Ok(SymbolicBDD::True)
-            }
-<<<<<<< HEAD
+            },
             Some(SymbolicBDDToken::Ident(_)) => {
                 // either a variable, or a constant, or a rewrite rule
-                let name = SymbolicBDD::parse_ident(tokens)?;
+                let name = SymbolicBDD::parse_variable_name(tokens)?;
 
                 if check(SymbolicBDDToken::OpenParen, tokens).is_ok() {
                     expect(SymbolicBDDToken::OpenParen, tokens)?;
@@ -338,24 +333,15 @@
                 } else {
                     SymbolicBDD::Var(name)
                 }
-            }
-            Some(SymbolicBDDToken::Not) => SymbolicBDD::parse_negation(tokens)?,
-            Some(SymbolicBDDToken::Exists) => SymbolicBDD::parse_existence_quantifier(tokens)?,
-            Some(SymbolicBDDToken::Forall) => SymbolicBDD::parse_universal_quantifier(tokens)?,
-            Some(SymbolicBDDToken::Sum) => SymbolicBDD::parse_summation(tokens)?,
-            Some(SymbolicBDDToken::If) => SymbolicBDD::parse_ite(tokens)?,
-=======
-            Some(SymbolicBDDToken::Var(_)) => {
-                Ok(SymbolicBDD::Var(SymbolicBDD::parse_variable_name(tokens)?))
-            }
+            },
             Some(SymbolicBDDToken::Not) => SymbolicBDD::parse_negation(tokens),
             Some(SymbolicBDDToken::Exists) => SymbolicBDD::parse_existence_quantifier(tokens),
             Some(SymbolicBDDToken::Forall) => SymbolicBDD::parse_universal_quantifier(tokens),
             Some(SymbolicBDDToken::If) => SymbolicBDD::parse_ite(tokens),
->>>>>>> a5167a7f
+            Some(SymbolicBDDToken::Sum) => SymbolicBDD::parse_summation(tokens)?,
             None | Some(SymbolicBDDToken::Eof) => {
                 Err(io::Error::new(io::ErrorKind::InvalidData, "Unexpected EOF"))
-            }
+            },
             Some(other) => Err(io::Error::new(
                 io::ErrorKind::InvalidData,
                 format!("Unexpected token {:?}", other),
