use crate::bdd::{BDDEnv, NamedSymbol, BDD};
use itertools::Itertools;
use lazy_static::lazy_static;
use regex::Regex;
use std::cell::RefCell;
use std::fmt::Display;
use std::io;
use std::io::BufRead;
use std::iter::Peekable;
use std::rc::Rc;
use std::slice::Iter;
use std::string::String;
use std::vec::Vec;

use rustc_hash::FxHashMap;

lazy_static! {
<<<<<<< HEAD
    static ref TOKENIZER: Regex = Regex::new(r#"(?P<symbol>!|&|=>|-|<=>|<=|\||\^|#|\*|\+|>=|=|>|<|\[|\]|,|\(|\)|->|-)|(?P<countable>\d+)|(?P<identifier>\w+)|(?P<eof>$)|(?P<comment>"[^"]*")"#).unwrap();
=======
    static ref TOKENIZER: Regex = Regex::new(r#"(?P<symbol>!|&|=>|-|<=>|<=|\||\^|#|\*|\+|>=|=|>|<|\[|\]|,|\(|\))|(?P<countable>\d+)|(?P<identifier>[\w']+)|(?P<eof>$)|(?P<comment>"[^"]*")"#).unwrap();
>>>>>>> 7da47f0a
}

#[derive(Debug, Clone, PartialEq)]
pub enum SymbolicBDDToken {
<<<<<<< HEAD
    Ident(String),
=======
    Var(NamedSymbol),
>>>>>>> 7da47f0a
    Countable(usize),
    And,
    Or,
    Not,
    Xor,
    Nor,
    Nand,
    Implies,
    Rewrite,
    ImpliesInv,
    Iff,
    If,
    Then,
    Else,
    Exists,
    Forall,
    Sum,
    Eq,
    Geq,
    Gt,
    Lt,
    OpenParen,
    CloseParen,
    OpenSquare,
    CloseSquare,
    Comma,
    False,
    True,
    LFP,
    GFP,
    Hash,
    Eof,
}

#[derive(Debug, Clone, Copy, PartialEq, Eq, Hash)]
pub enum BinaryOperator {
    And,
    Or,
    Xor,
    Nor,
    Nand,
    Implies,
    ImpliesInv,
    Iff,
    Equals,
}

#[derive(Debug, Clone, Copy, PartialEq, Eq, Hash)]
pub enum CountableOperator {
    AtMost,
    LessThan,
    AtLeast,
    MoreThan,
    Exactly,
}

#[derive(Debug, Clone, Copy, PartialEq, Eq, Hash)]
pub enum QuantifierType {
    Exists,
    Forall,
}

#[derive(Debug, Clone, PartialEq, Eq, Hash)]
pub enum DomainConstant {
    Terminal(String),
    Application(String, Box<DomainConstant>),
}

impl Display for DomainConstant {
    fn fmt(&self, f: &mut std::fmt::Formatter<'_>) -> std::fmt::Result {
        match self {
            DomainConstant::Terminal(s) => write!(f, "{}", s),
            DomainConstant::Application(s, c) => write!(f, "{}({})", s, c),
        }
    }
}

#[derive(Debug, Clone, PartialEq, Eq, Hash)]
pub enum SymbolicBDD {
    False,
    True,
    Var(NamedSymbol),
    Not(Box<SymbolicBDD>),
    Quantifier(QuantifierType, Vec<NamedSymbol>, Box<SymbolicBDD>),
    CountableConst(CountableOperator, Vec<SymbolicBDD>, usize),
    CountableVariable(CountableOperator, Vec<SymbolicBDD>, Vec<SymbolicBDD>),
    // the fixed-point operator with a single transformer variable, initial value (as bool), and the transformer function as a symbolic bdd description
    FixedPoint(NamedSymbol, bool, Box<SymbolicBDD>),
    Ite(Box<SymbolicBDD>, Box<SymbolicBDD>, Box<SymbolicBDD>),
    BinaryOp(BinaryOperator, Box<SymbolicBDD>, Box<SymbolicBDD>),
<<<<<<< HEAD
    Summation(Vec<String>, Box<SymbolicBDD>),
    RuleApplication(DomainConstant),
    RewriteRule(DomainConstant, Box<SymbolicBDD>),
=======
    Subtree(Rc<BDD<NamedSymbol>>),
>>>>>>> 7da47f0a
}

#[derive(Debug, Clone)]
pub struct ParsedFormula {
    // all variables in the parse tree, sorted according to the variable ordering
    pub vars: Vec<NamedSymbol>,
    // all variables not bound by a quantifier in the parse tree, sorted according to the variable ordering
    pub free_vars: Vec<NamedSymbol>,
    // lookup table for converting a raw variable to a variable in the 'free' set
    pub raw2free: Vec<Option<usize>>,
    // the parse tree
    pub bdd: SymbolicBDD,
    // the environment
    pub env: RefCell<BDDEnv<NamedSymbol>>,
}

type TokenReader<'a> = Peekable<Iter<'a, SymbolicBDDToken>>;

impl ParsedFormula {
    pub fn to_free_index(&self, ns: &NamedSymbol) -> usize {
        self.raw2free[ns.id].unwrap_or_else(|| panic!("{} is not a free variable", ns))
    }

    pub fn extract_vars(tokens: &[SymbolicBDDToken]) -> Vec<NamedSymbol> {
        tokens
            .iter()
            .filter_map(|t| match t {
                SymbolicBDDToken::Ident(v) => Some(v.clone()),
                _ => None,
            })
            .unique()
            .collect()
    }

    pub fn new(
        contents: &mut dyn BufRead,
        variable_ordering: Option<Vec<NamedSymbol>>,
    ) -> io::Result<Self> {
        let tokens = SymbolicBDD::tokenize(contents, variable_ordering)?;

        let mut vars: Vec<NamedSymbol> = Self::extract_vars(&tokens);
        vars.sort_by(|a, b| a.id.partial_cmp(&b.id).unwrap());

        let formula = SymbolicBDD::parse_formula(&mut tokens.iter().peekable())?;

        let mut free_vars = Vec::new();
        let mut raw2free = Vec::with_capacity(vars.len());

        let mut vi = 0;

        for v in &vars {
            raw2free.push(if formula.var_is_free(v) {
                free_vars.push(v.clone());
                let result = vi;
                vi += 1;

                Some(result)
            } else {
                None
            });
        }

        Ok(ParsedFormula {
            vars,
            free_vars,
            raw2free,
            bdd: formula,
            env: RefCell::new(BDDEnv::new()),
        })
    }

    pub fn eval(&self) -> Rc<BDD<NamedSymbol>> {
        self.eval_recursive(&self.bdd)
    }

    fn eval_recursive(&self, root: &SymbolicBDD) -> Rc<BDD<NamedSymbol>> {
        match root {
            SymbolicBDD::False => self.env.borrow().mk_const(false),
            SymbolicBDD::True => self.env.borrow().mk_const(true),
            SymbolicBDD::Var(v) => self.env.borrow().var(v.clone()),
            SymbolicBDD::Not(b) => self.env.borrow().not(self.eval_recursive(b)),
            SymbolicBDD::Quantifier(QuantifierType::Exists, v, b) => {
                self.env.borrow().exists(v.clone(), self.eval_recursive(b))
            }
            SymbolicBDD::Quantifier(QuantifierType::Forall, v, b) => {
                self.env.borrow().all(v.clone(), self.eval_recursive(b))
            }
            SymbolicBDD::CountableConst(op, bs, n) => {
                let branches: Vec<Rc<BDD<NamedSymbol>>> =
                    bs.iter().map(|b| self.eval_recursive(b)).collect();

                match op {
                    CountableOperator::AtMost => self.env.borrow().amn(&branches, *n as i64),
                    CountableOperator::AtLeast => self.env.borrow().aln(&branches, *n as i64),
                    CountableOperator::Exactly => self.env.borrow().exn(&branches, *n as i64),
                    CountableOperator::LessThan => self.env.borrow().amn(&branches, *n as i64 - 1),
                    CountableOperator::MoreThan => self.env.borrow().aln(&branches, *n as i64 + 1),
                }
            }
            SymbolicBDD::CountableVariable(op, l, r) => {
                let l_branches: Vec<Rc<BDD<NamedSymbol>>> =
                    l.iter().map(|b| self.eval_recursive(b)).collect();
                let r_branches: Vec<Rc<BDD<NamedSymbol>>> =
                    r.iter().map(|b| self.eval_recursive(b)).collect();

                match op {
                    CountableOperator::AtMost => {
                        self.env.borrow().count_leq(&l_branches, &r_branches)
                    }
                    CountableOperator::AtLeast => {
                        self.env.borrow().count_geq(&l_branches, &r_branches)
                    }
                    CountableOperator::Exactly => {
                        self.env.borrow().count_eq(&l_branches, &r_branches)
                    }
                    CountableOperator::LessThan => {
                        self.env.borrow().count_lt(&l_branches, &r_branches)
                    }
                    CountableOperator::MoreThan => {
                        self.env.borrow().count_gt(&l_branches, &r_branches)
                    }
                }
            }
            SymbolicBDD::Ite(c, t, e) => self.env.borrow().ite(
                self.eval_recursive(c),
                self.eval_recursive(t),
                self.eval_recursive(e),
            ),
            SymbolicBDD::BinaryOp(op, l, r) => {
                let l = self.eval_recursive(l);
                let r = self.eval_recursive(r);

                match op {
                    BinaryOperator::And => self.env.borrow().and(l, r),
                    BinaryOperator::Or => self.env.borrow().or(l, r),
                    BinaryOperator::Xor => self.env.borrow().xor(l, r),
                    BinaryOperator::Nor => self.env.borrow().nor(l, r),
                    BinaryOperator::Nand => self.env.borrow().nand(l, r),
                    BinaryOperator::Implies => self.env.borrow().implies(l, r),
                    BinaryOperator::ImpliesInv => self.env.borrow().implies(r, l),
                    BinaryOperator::Iff => self.env.borrow().eq(l, r),
                    other => panic!("unexpected operator: {:?}", other),
                }
            }
<<<<<<< HEAD
            other => panic!("unexpected node: {:?}", other),
        }
    }
=======
            SymbolicBDD::FixedPoint(var, initial, transformer) => {
                let env = self.env.borrow();
>>>>>>> 7da47f0a

                env.fp(env.mk_const(*initial), |x| {
                    self.eval_recursive(&transformer.replace_var(var, &SymbolicBDD::Subtree(x)))
                })
            }
            SymbolicBDD::Subtree(t) => Rc::clone(t),
        }
    }

    pub fn usize2var(&self, usize: usize) -> &NamedSymbol {
        &self.vars[usize]
    }

    pub fn name2var(&self, name: &str) -> Option<NamedSymbol> {
        for v in &self.vars {
            if v.name.as_ref() == name {
                return Some(v.clone());
            }
        }
        None
    }
}

impl SymbolicBDD {
    fn parse_formula(tokens: &mut TokenReader) -> io::Result<SymbolicBDD> {
        let result = SymbolicBDD::parse_sub_formula(tokens)?;

        expect(SymbolicBDDToken::Eof, tokens)?;

        Ok(result)
    }

    // replace a variable in the formula with a new sub-formula
    pub fn replace_var(&self, var: &NamedSymbol, replacement: &Self) -> Self {
        match self {
            SymbolicBDD::Var(v) if v == var => replacement.clone(),
            SymbolicBDD::Quantifier(q, v, f) => {
                if v.contains(var) {
                    self.clone()
                } else {
                    SymbolicBDD::Quantifier(
                        *q,
                        v.clone(),
                        Box::new(f.replace_var(var, replacement)),
                    )
                }
            }
            SymbolicBDD::FixedPoint(v, i, f) => {
                if v == var {
                    self.clone()
                } else {
                    SymbolicBDD::FixedPoint(
                        v.clone(),
                        *i,
                        Box::new(f.replace_var(var, replacement)),
                    )
                }
            }
            SymbolicBDD::Ite(a, b, c) => SymbolicBDD::Ite(
                Box::new(a.replace_var(var, replacement)),
                Box::new(b.replace_var(var, replacement)),
                Box::new(c.replace_var(var, replacement)),
            ),
            SymbolicBDD::Not(f) => SymbolicBDD::Not(Box::new(f.replace_var(var, replacement))),
            SymbolicBDD::BinaryOp(op, l, r) => SymbolicBDD::BinaryOp(
                *op,
                Box::new(l.replace_var(var, replacement)),
                Box::new(r.replace_var(var, replacement)),
            ),
            SymbolicBDD::CountableConst(op, n, sz) => SymbolicBDD::CountableConst(
                *op,
                n.iter().map(|v| v.replace_var(var, replacement)).collect(),
                *sz,
            ),
            SymbolicBDD::CountableVariable(op, l, r) => SymbolicBDD::CountableVariable(
                *op,
                l.iter().map(|v| v.replace_var(var, replacement)).collect(),
                r.iter().map(|v| v.replace_var(var, replacement)).collect(),
            ),
            SymbolicBDD::True
            | SymbolicBDD::False
            | SymbolicBDD::Subtree(_)
            | SymbolicBDD::Var(_) => self.clone(),
        }
    }

    // check whether a given variable is bound by a quantifier in the formula
    pub fn var_is_free(&self, var: &NamedSymbol) -> bool {
        match self {
            SymbolicBDD::Var(v) => v == var,
            SymbolicBDD::Quantifier(_, vars, f) => {
                if !vars.contains(var) {
                    f.var_is_free(var)
                } else {
                    false
                }
            }
            SymbolicBDD::Ite(a, b, c) => {
                a.var_is_free(var) || b.var_is_free(var) || c.var_is_free(var)
            }
            SymbolicBDD::Not(f) => f.var_is_free(var),
            SymbolicBDD::BinaryOp(_, a, b) => a.var_is_free(var) || b.var_is_free(var),
            SymbolicBDD::CountableConst(_, sub, _) => sub.iter().any(|f| f.var_is_free(var)),
            SymbolicBDD::CountableVariable(_, l, r) => {
                l.iter().any(|f| f.var_is_free(var)) || r.iter().any(|f| f.var_is_free(var))
            }
            SymbolicBDD::FixedPoint(v, _, f) => v != var && f.var_is_free(var),
            SymbolicBDD::Subtree(_t) => unimplemented!(),
            SymbolicBDD::True | SymbolicBDD::False => false,
        }
    }

    fn parse_simple_sub_formula(tokens: &mut TokenReader) -> io::Result<SymbolicBDD> {
        match tokens.peek() {
            Some(SymbolicBDDToken::OpenParen) => SymbolicBDD::parse_parentized_formula(tokens),
            Some(SymbolicBDDToken::OpenSquare) => SymbolicBDD::parse_countable_formula(tokens),
            Some(SymbolicBDDToken::False) => {
                expect(SymbolicBDDToken::False, tokens)?;
                Ok(SymbolicBDD::False)
            }
            Some(SymbolicBDDToken::True) => {
                expect(SymbolicBDDToken::True, tokens)?;
                Ok(SymbolicBDD::True)
            }
            Some(SymbolicBDDToken::Ident(_)) => {
                // either a variable, or a constant, or a rewrite rule
                let name = SymbolicBDD::parse_ident(tokens)?;

                if check(SymbolicBDDToken::OpenParen, tokens).is_ok() {
                    expect(SymbolicBDDToken::OpenParen, tokens)?;
                    let inside = SymbolicBDD::parse_domain_constant(tokens)?;
                    expect(SymbolicBDDToken::CloseParen, tokens)?;

                    let apply = DomainConstant::Application(name, Box::new(inside));

                    if check(SymbolicBDDToken::Rewrite, tokens).is_ok() {
                        expect(SymbolicBDDToken::Rewrite, tokens)?;
                        let inside = SymbolicBDD::parse_sub_formula(tokens)?;

                        Ok(SymbolicBDD::RewriteRule(apply, Box::new(inside)))
                    } else {
                        Ok(SymbolicBDD::RuleApplication(apply))
                    }
                } else {
                    Ok(SymbolicBDD::Var(name))
                }
            }
            Some(SymbolicBDDToken::Not) => SymbolicBDD::parse_negation(tokens),
            Some(SymbolicBDDToken::Exists) => SymbolicBDD::parse_existence_quantifier(tokens),
            Some(SymbolicBDDToken::Forall) => SymbolicBDD::parse_universal_quantifier(tokens),
            Some(SymbolicBDDToken::GFP) => SymbolicBDD::parse_fixed_point(tokens, true),
            Some(SymbolicBDDToken::LFP) => SymbolicBDD::parse_fixed_point(tokens, false),
            Some(SymbolicBDDToken::If) => SymbolicBDD::parse_ite(tokens),
            Some(SymbolicBDDToken::Sum) => SymbolicBDD::parse_summation(tokens),
            None | Some(SymbolicBDDToken::Eof) => {
                Err(io::Error::new(io::ErrorKind::InvalidData, "Unexpected EOF"))
            }
            Some(other) => Err(io::Error::new(
                io::ErrorKind::InvalidData,
                format!("Unexpected token {:?}", other),
            )),
        }
    }

    fn parse_sub_formula(tokens: &mut TokenReader) -> io::Result<SymbolicBDD> {
        let left = SymbolicBDD::parse_simple_sub_formula(tokens)?;

        // either a binary operator or end of sub-formula
        match tokens.peek() {
            Some(SymbolicBDDToken::And)
            | Some(SymbolicBDDToken::Or)
            | Some(SymbolicBDDToken::Xor)
            | Some(SymbolicBDDToken::Nor)
            | Some(SymbolicBDDToken::Nand)
            | Some(SymbolicBDDToken::Implies)
            | Some(SymbolicBDDToken::ImpliesInv)
            | Some(SymbolicBDDToken::Iff)
            | Some(SymbolicBDDToken::Eq) => {
                let op = SymbolicBDD::parse_binary_operator(tokens)?;
                let right = SymbolicBDD::parse_sub_formula(tokens)?;
                Ok(SymbolicBDD::BinaryOp(op, Box::new(left), Box::new(right)))
            }
            _ => Ok(left),
        }
    }

    // parse formulas in the shape a(b), a(b(c)), a(b(c(...)))
    fn parse_rule_application(tokens: &mut TokenReader) -> io::Result<SymbolicBDD> {
        let rulename = SymbolicBDD::parse_ident(tokens)?;
        expect(SymbolicBDDToken::OpenParen, tokens)?;
        let inside = SymbolicBDD::parse_domain_constant(tokens)?;
        expect(SymbolicBDDToken::CloseParen, tokens)?;

        Ok(SymbolicBDD::RuleApplication(DomainConstant::Application(
            rulename,
            Box::new(inside),
        )))
    }

    fn parse_domain_constant(tokens: &mut TokenReader) -> io::Result<DomainConstant> {
        let constname = SymbolicBDD::parse_ident(tokens)?;
        if check(SymbolicBDDToken::OpenParen, tokens).is_ok() {
            expect(SymbolicBDDToken::OpenParen, tokens)?;
            let inside = SymbolicBDD::parse_domain_constant(tokens)?;
            expect(SymbolicBDDToken::CloseParen, tokens)?;

            Ok(DomainConstant::Application(constname, Box::new(inside)))
        } else {
            Ok(DomainConstant::Terminal(constname))
        }
    }

    fn parse_ite(tokens: &mut TokenReader) -> io::Result<SymbolicBDD> {
        expect(SymbolicBDDToken::If, tokens)?;
        let cond = SymbolicBDD::parse_sub_formula(tokens)?;
        expect(SymbolicBDDToken::Then, tokens)?;
        let then = SymbolicBDD::parse_sub_formula(tokens)?;
        expect(SymbolicBDDToken::Else, tokens)?;
        let else_ = SymbolicBDD::parse_sub_formula(tokens)?;

        Ok(SymbolicBDD::Ite(
            Box::new(cond),
            Box::new(then),
            Box::new(else_),
        ))
    }

    fn parse_formula_list(tokens: &mut TokenReader) -> io::Result<Vec<SymbolicBDD>> {
        expect(SymbolicBDDToken::OpenSquare, tokens)?;
        let mut subforms = Vec::new();

        loop {
            if check(SymbolicBDDToken::CloseSquare, tokens).is_err() {
                subforms.push(SymbolicBDD::parse_sub_formula(tokens)?);

                // if no comma is found after the sub-formula, the formula should end with a closing square bracket
                if check(SymbolicBDDToken::Comma, tokens).is_err() {
                    break;
                } else {
                    // otherwise expect a comma
                    expect(SymbolicBDDToken::Comma, tokens)?;
                }
            } else {
                break;
            }
        }

        expect(SymbolicBDDToken::CloseSquare, tokens)?;

        Ok(subforms)
    }

    fn parse_countable(tokens: &mut TokenReader) -> io::Result<usize> {
        match tokens.next() {
            Some(SymbolicBDDToken::Countable(n)) => Ok(*n),
            other => {
                return Err(io::Error::new(
                    io::ErrorKind::InvalidData,
                    format!("Expected number, got {:?}", other),
                ))
            }
        }
    }

    fn parse_countable_formula(tokens: &mut TokenReader) -> io::Result<SymbolicBDD> {
        let leftlist = SymbolicBDD::parse_formula_list(tokens)?;

        let operator = match tokens.next() {
            Some(SymbolicBDDToken::Eq) => CountableOperator::Exactly,
            Some(SymbolicBDDToken::ImpliesInv) => CountableOperator::AtMost,
            Some(SymbolicBDDToken::Geq) => CountableOperator::AtLeast,
            Some(SymbolicBDDToken::Lt) => CountableOperator::LessThan,
            Some(SymbolicBDDToken::Gt) => CountableOperator::MoreThan,
            other => {
                return Err(io::Error::new(
                    io::ErrorKind::InvalidData,
                    format!("Expected countable operator, got {:?}", other),
                ))
            }
        };

        if check(SymbolicBDDToken::OpenSquare, tokens).is_ok() {
            let rightlist = SymbolicBDD::parse_formula_list(tokens)?;

            Ok(SymbolicBDD::CountableVariable(
                operator, leftlist, rightlist,
            ))
        } else {
            let count = SymbolicBDD::parse_countable(tokens)?;

            Ok(SymbolicBDD::CountableConst(operator, leftlist, count))
        }
    }

<<<<<<< HEAD
    fn parse_ident(tokens: &mut TokenReader) -> io::Result<String> {
=======
    fn parse_variable_name(tokens: &mut TokenReader) -> io::Result<NamedSymbol> {
>>>>>>> 7da47f0a
        match tokens.next() {
            Some(SymbolicBDDToken::Ident(var)) => Ok(var.clone()),
            other => {
                return Err(io::Error::new(
                    io::ErrorKind::InvalidData,
                    format!("Expected variable, got {:?}", other),
                ))
            }
        }
    }

    fn parse_variable_list(tokens: &mut TokenReader) -> io::Result<Vec<NamedSymbol>> {
        let mut vars = Vec::new();

        loop {
            if check(SymbolicBDDToken::Hash, tokens).is_err() {
                vars.push(SymbolicBDD::parse_ident(tokens)?);

                // if no comma is found after the variable, the list should end with a closing hash
                if check(SymbolicBDDToken::Comma, tokens).is_err() {
                    break;
                } else {
                    // otherwise expect a comma
                    expect(SymbolicBDDToken::Comma, tokens)?;
                }
            } else {
                break;
            }
        }

        Ok(vars)
    }

    fn parse_fixed_point(tokens: &mut TokenReader, initial: bool) -> io::Result<SymbolicBDD> {
        expect(
            if initial {
                SymbolicBDDToken::GFP
            } else {
                SymbolicBDDToken::LFP
            },
            tokens,
        )?;

        let transformer_var = SymbolicBDD::parse_variable_name(tokens)?;

        expect(SymbolicBDDToken::Hash, tokens)?;

        let formula = SymbolicBDD::parse_sub_formula(tokens)?;

        Ok(SymbolicBDD::FixedPoint(
            transformer_var,
            initial,
            Box::new(formula),
        ))
    }

    fn parse_existence_quantifier(tokens: &mut TokenReader) -> io::Result<SymbolicBDD> {
        expect(SymbolicBDDToken::Exists, tokens)?;
        let vars = SymbolicBDD::parse_variable_list(tokens)?;

        expect(SymbolicBDDToken::Hash, tokens)?;
        let formula = SymbolicBDD::parse_sub_formula(tokens)?;

        Ok(SymbolicBDD::Quantifier(
            QuantifierType::Exists,
            vars,
            Box::new(formula),
        ))
    }

    fn parse_universal_quantifier(tokens: &mut TokenReader) -> io::Result<SymbolicBDD> {
        expect(SymbolicBDDToken::Forall, tokens)?;
        let vars = SymbolicBDD::parse_variable_list(tokens)?;

        expect(SymbolicBDDToken::Hash, tokens)?;
        let formula = SymbolicBDD::parse_sub_formula(tokens)?;

        Ok(SymbolicBDD::Quantifier(
            QuantifierType::Forall,
            vars,
            Box::new(formula),
        ))
    }

    fn parse_summation(tokens: &mut TokenReader) -> io::Result<SymbolicBDD> {
        expect(SymbolicBDDToken::Sum, tokens)?;
        let vars = SymbolicBDD::parse_variable_list(tokens)?;

        expect(SymbolicBDDToken::Hash, tokens)?;
        let formula = SymbolicBDD::parse_sub_formula(tokens)?;

        Ok(SymbolicBDD::Summation(vars, Box::new(formula)))
    }

    fn parse_binary_operator(tokens: &mut TokenReader) -> io::Result<BinaryOperator> {
        match tokens.peek() {
            Some(SymbolicBDDToken::And) => {
                expect(SymbolicBDDToken::And, tokens)?;
                Ok(BinaryOperator::And)
            }
            Some(SymbolicBDDToken::Or) => {
                expect(SymbolicBDDToken::Or, tokens)?;
                Ok(BinaryOperator::Or)
            }
            Some(SymbolicBDDToken::Xor) => {
                expect(SymbolicBDDToken::Xor, tokens)?;
                Ok(BinaryOperator::Xor)
            }
            Some(SymbolicBDDToken::Nor) => {
                expect(SymbolicBDDToken::Nor, tokens)?;
                Ok(BinaryOperator::Nor)
            }
            Some(SymbolicBDDToken::Nand) => {
                expect(SymbolicBDDToken::Nand, tokens)?;
                Ok(BinaryOperator::Nand)
            }
            Some(SymbolicBDDToken::Implies) => {
                expect(SymbolicBDDToken::Implies, tokens)?;
                Ok(BinaryOperator::Implies)
            }
            Some(SymbolicBDDToken::ImpliesInv) => {
                expect(SymbolicBDDToken::ImpliesInv, tokens)?;
                Ok(BinaryOperator::ImpliesInv)
            }
            Some(SymbolicBDDToken::Iff) => {
                expect(SymbolicBDDToken::Iff, tokens)?;
                Ok(BinaryOperator::Iff)
            }
            Some(SymbolicBDDToken::Eq) => {
                expect(SymbolicBDDToken::Eq, tokens)?;
                Ok(BinaryOperator::Equals)
            }
            other => Err(io::Error::new(
                io::ErrorKind::InvalidData,
                format!("Expected binary operator, got {:?}", other),
            )),
        }
    }

    fn parse_negation(tokens: &mut TokenReader) -> io::Result<SymbolicBDD> {
        expect(SymbolicBDDToken::Not, tokens)?;

        let sf = SymbolicBDD::parse_simple_sub_formula(tokens);

        if let Ok(sf_ok) = sf {
            Ok(SymbolicBDD::Not(Box::new(sf_ok)))
        } else {
            // failover if the next part is not a simple formula
            Ok(SymbolicBDD::Not(Box::new(SymbolicBDD::parse_sub_formula(
                tokens,
            )?)))
        }
    }

    fn parse_parentized_formula(tokens: &mut TokenReader) -> io::Result<SymbolicBDD> {
        expect(SymbolicBDDToken::OpenParen, tokens)?;
        let subform = SymbolicBDD::parse_sub_formula(tokens)?;
        expect(SymbolicBDDToken::CloseParen, tokens)?;

        Ok(subform)
    }

    pub fn tokenize(
        contents: &mut dyn BufRead,
        variable_ordering: Option<Vec<NamedSymbol>>,
    ) -> io::Result<Vec<SymbolicBDDToken>> {
        let mut src: String = String::new();
        let mut result = Vec::new();

        let mut variable_indexes: FxHashMap<String, usize> = FxHashMap::default();
        let mut var_id_counter: usize = 0;

        if let Some(variables) = variable_ordering {
            for var in variables {
                variable_indexes.insert(var.name.as_ref().clone(), var.id);
                if var.id >= var_id_counter {
                    var_id_counter = var.id + 1;
                }
            }
        }

        contents.read_to_string(&mut src)?;

        for c in TOKENIZER.captures_iter(src.as_str()) {
            if let Some(symbol) = c.name("symbol") {
                match symbol.as_str() {
                    "&" | "*" => result.push(SymbolicBDDToken::And),
                    "|" | "+" => result.push(SymbolicBDDToken::Or),
                    "^" => result.push(SymbolicBDDToken::Xor),
                    "-" | "!" => result.push(SymbolicBDDToken::Not),
                    "=>" => result.push(SymbolicBDDToken::Implies),
                    "->" => result.push(SymbolicBDDToken::Rewrite),
                    "<=" => result.push(SymbolicBDDToken::ImpliesInv),
                    "<=>" => result.push(SymbolicBDDToken::Iff),
                    "#" => result.push(SymbolicBDDToken::Hash),
                    "=" => result.push(SymbolicBDDToken::Eq),
                    "<" => result.push(SymbolicBDDToken::Lt),
                    ">" => result.push(SymbolicBDDToken::Gt),
                    ">=" => result.push(SymbolicBDDToken::Geq),
                    "(" => result.push(SymbolicBDDToken::OpenParen),
                    ")" => result.push(SymbolicBDDToken::CloseParen),
                    "[" => result.push(SymbolicBDDToken::OpenSquare),
                    "]" => result.push(SymbolicBDDToken::CloseSquare),
                    "," => result.push(SymbolicBDDToken::Comma),
                    _ => {
                        return Err(io::Error::new(
                            io::ErrorKind::InvalidData,
                            format!("Unknown symbol: {}", symbol.as_str()),
                        ))
                    }
                }
            } else if let Some(identifier) = c.name("identifier") {
                match identifier.as_str() {
                    "false" => result.push(SymbolicBDDToken::False),
                    "true" => result.push(SymbolicBDDToken::True),
                    "not" => result.push(SymbolicBDDToken::Not),
                    "and" => result.push(SymbolicBDDToken::And),
                    "or" => result.push(SymbolicBDDToken::Or),
                    "xor" => result.push(SymbolicBDDToken::Xor),
                    "nor" => result.push(SymbolicBDDToken::Nor),
                    "nand" => result.push(SymbolicBDDToken::Nand),
                    "implies" | "in" => result.push(SymbolicBDDToken::Implies),
                    "iff" | "eq" => result.push(SymbolicBDDToken::Iff),
                    "exists" => result.push(SymbolicBDDToken::Exists),
                    "forall" | "all" => result.push(SymbolicBDDToken::Forall),
                    "if" => result.push(SymbolicBDDToken::If),
                    "then" => result.push(SymbolicBDDToken::Then),
                    "else" => result.push(SymbolicBDDToken::Else),
<<<<<<< HEAD
                    "sum" => result.push(SymbolicBDDToken::Sum),
                    ident => result.push(SymbolicBDDToken::Ident(ident.to_string())),
=======
                    "gfp" | "nu" => result.push(SymbolicBDDToken::GFP),
                    "lfp" | "mu" => result.push(SymbolicBDDToken::LFP),
                    var => {
                        let var_str = var.to_string();
                        let var_id: usize;

                        if let Some(id) = variable_indexes.get(&var_str) {
                            var_id = *id;
                        } else {
                            var_id = var_id_counter;
                            var_id_counter += 1;

                            variable_indexes.insert(var_str.clone(), var_id);
                        }

                        result.push(SymbolicBDDToken::Var(NamedSymbol {
                            name: Rc::new(var_str),
                            id: var_id,
                        }))
                    }
>>>>>>> 7da47f0a
                }
            } else if let Some(number) = c.name("countable") {
                let parsed_number = number.as_str().parse().expect("Failed to parse number");
                result.push(SymbolicBDDToken::Countable(parsed_number));
            } else if c.name("eof").is_some() {
                result.push(SymbolicBDDToken::Eof);
            } else if c.name("comment").is_some() {
                // ignore comments
            } else {
                return Err(io::Error::new(io::ErrorKind::InvalidData, "Unknown token"));
            }
        }

        // force-insert EOF if not exists
        if result.last() != Some(&SymbolicBDDToken::Eof) {
            result.push(SymbolicBDDToken::Eof);
        }

        Ok(result)
    }
}

fn expect(token: SymbolicBDDToken, tokens: &mut TokenReader) -> io::Result<()> {
    match &tokens.next() {
        &Some(t) if *t == token => Ok(()),
        t => {
            return Err(io::Error::new(
                io::ErrorKind::InvalidData,
                format!("Expected {:?}, got {:?}", token, t),
            ))
        }
    }
}

fn check(token: SymbolicBDDToken, tokens: &mut TokenReader) -> io::Result<()> {
    match tokens.peek() {
        Some(&t) if *t == token => Ok(()),
        t => Err(io::Error::new(
            io::ErrorKind::InvalidData,
            format!(
                "Checked for {:?}, got {:?}; No capture condition available",
                token, t
            ),
        )),
    }
}<|MERGE_RESOLUTION|>--- conflicted
+++ resolved
@@ -15,20 +15,12 @@
 use rustc_hash::FxHashMap;
 
 lazy_static! {
-<<<<<<< HEAD
     static ref TOKENIZER: Regex = Regex::new(r#"(?P<symbol>!|&|=>|-|<=>|<=|\||\^|#|\*|\+|>=|=|>|<|\[|\]|,|\(|\)|->|-)|(?P<countable>\d+)|(?P<identifier>\w+)|(?P<eof>$)|(?P<comment>"[^"]*")"#).unwrap();
-=======
-    static ref TOKENIZER: Regex = Regex::new(r#"(?P<symbol>!|&|=>|-|<=>|<=|\||\^|#|\*|\+|>=|=|>|<|\[|\]|,|\(|\))|(?P<countable>\d+)|(?P<identifier>[\w']+)|(?P<eof>$)|(?P<comment>"[^"]*")"#).unwrap();
->>>>>>> 7da47f0a
 }
 
 #[derive(Debug, Clone, PartialEq)]
 pub enum SymbolicBDDToken {
-<<<<<<< HEAD
-    Ident(String),
-=======
-    Var(NamedSymbol),
->>>>>>> 7da47f0a
+    Ident(NamedSymbol),
     Countable(usize),
     And,
     Or,
@@ -119,13 +111,10 @@
     FixedPoint(NamedSymbol, bool, Box<SymbolicBDD>),
     Ite(Box<SymbolicBDD>, Box<SymbolicBDD>, Box<SymbolicBDD>),
     BinaryOp(BinaryOperator, Box<SymbolicBDD>, Box<SymbolicBDD>),
-<<<<<<< HEAD
     Summation(Vec<String>, Box<SymbolicBDD>),
     RuleApplication(DomainConstant),
     RewriteRule(DomainConstant, Box<SymbolicBDD>),
-=======
     Subtree(Rc<BDD<NamedSymbol>>),
->>>>>>> 7da47f0a
 }
 
 #[derive(Debug, Clone)]
@@ -270,14 +259,8 @@
                     other => panic!("unexpected operator: {:?}", other),
                 }
             }
-<<<<<<< HEAD
-            other => panic!("unexpected node: {:?}", other),
-        }
-    }
-=======
             SymbolicBDD::FixedPoint(var, initial, transformer) => {
                 let env = self.env.borrow();
->>>>>>> 7da47f0a
 
                 env.fp(env.mk_const(*initial), |x| {
                     self.eval_recursive(&transformer.replace_var(var, &SymbolicBDD::Subtree(x)))
@@ -572,11 +555,7 @@
         }
     }
 
-<<<<<<< HEAD
-    fn parse_ident(tokens: &mut TokenReader) -> io::Result<String> {
-=======
     fn parse_variable_name(tokens: &mut TokenReader) -> io::Result<NamedSymbol> {
->>>>>>> 7da47f0a
         match tokens.next() {
             Some(SymbolicBDDToken::Ident(var)) => Ok(var.clone()),
             other => {
@@ -805,10 +784,7 @@
                     "if" => result.push(SymbolicBDDToken::If),
                     "then" => result.push(SymbolicBDDToken::Then),
                     "else" => result.push(SymbolicBDDToken::Else),
-<<<<<<< HEAD
                     "sum" => result.push(SymbolicBDDToken::Sum),
-                    ident => result.push(SymbolicBDDToken::Ident(ident.to_string())),
-=======
                     "gfp" | "nu" => result.push(SymbolicBDDToken::GFP),
                     "lfp" | "mu" => result.push(SymbolicBDDToken::LFP),
                     var => {
@@ -829,7 +805,6 @@
                             id: var_id,
                         }))
                     }
->>>>>>> 7da47f0a
                 }
             } else if let Some(number) = c.name("countable") {
                 let parsed_number = number.as_str().parse().expect("Failed to parse number");
