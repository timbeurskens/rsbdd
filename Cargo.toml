--- conflicted
+++ resolved
@@ -22,12 +22,9 @@
 clap.workspace = true
 csv.workspace = true
 regex.workspace = true
-<<<<<<< HEAD
 rayon.workspace = true
-=======
 argfile.workspace = true
 wild.workspace = true
->>>>>>> d2dbb69e
 
 [dev-dependencies]
 glob.workspace = true
@@ -44,10 +41,7 @@
 regex = "1.7"
 glob = "0.3"
 pretty_assertions = "1.3"
-<<<<<<< HEAD
 anyhow = "1.0"
 rayon = "1.7"
-=======
 argfile = "0.1"
-wild = "2.1"
->>>>>>> d2dbb69e
+wild = "2.1"